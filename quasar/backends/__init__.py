"""Simulation backend helpers (statevector, tableau, decision diagram)."""

from .dd import DecisionDiagramBackend, ddsim_available
<<<<<<< HEAD
from .hybridq import HybridQBackend, HybridQConversionError, HybridQResult, hybridq_available
from .sv import StatevectorBackend, StatevectorQubitMappingError, estimate_sv_bytes
=======
from .sv import (
    MatrixProductStateBackend,
    StatevectorBackend,
    StatevectorQubitMappingError,
    estimate_sv_bytes,
)
>>>>>>> 6452b39d
from .tableau import TableauBackend, stim_available

__all__ = [
    "DecisionDiagramBackend",
    "ddsim_available",
<<<<<<< HEAD
    "HybridQBackend",
    "HybridQConversionError",
    "HybridQResult",
    "hybridq_available",
=======
    "MatrixProductStateBackend",
>>>>>>> 6452b39d
    "StatevectorBackend",
    "StatevectorQubitMappingError",
    "estimate_sv_bytes",
    "TableauBackend",
    "stim_available",
]<|MERGE_RESOLUTION|>--- conflicted
+++ resolved
@@ -1,30 +1,23 @@
 """Simulation backend helpers (statevector, tableau, decision diagram)."""
 
 from .dd import DecisionDiagramBackend, ddsim_available
-<<<<<<< HEAD
 from .hybridq import HybridQBackend, HybridQConversionError, HybridQResult, hybridq_available
-from .sv import StatevectorBackend, StatevectorQubitMappingError, estimate_sv_bytes
-=======
 from .sv import (
     MatrixProductStateBackend,
     StatevectorBackend,
     StatevectorQubitMappingError,
     estimate_sv_bytes,
 )
->>>>>>> 6452b39d
 from .tableau import TableauBackend, stim_available
 
 __all__ = [
     "DecisionDiagramBackend",
     "ddsim_available",
-<<<<<<< HEAD
     "HybridQBackend",
     "HybridQConversionError",
     "HybridQResult",
     "hybridq_available",
-=======
     "MatrixProductStateBackend",
->>>>>>> 6452b39d
     "StatevectorBackend",
     "StatevectorQubitMappingError",
     "estimate_sv_bytes",
