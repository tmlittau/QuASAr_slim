--- conflicted
+++ resolved
@@ -1,17 +1,7 @@
 
 from __future__ import annotations
-<<<<<<< HEAD
 from typing import Optional, Any, Callable
 import numpy as np
-=======
-from typing import Optional, Any
-
-
-try:
-    from mqt.core.dd import VectorDD  # type: ignore
-except Exception:  # pragma: no cover - optional dependency during type checking
-    VectorDD = Any  # type: ignore[misc,assignment]
->>>>>>> ad06e16b
 
 def ddsim_available() -> bool:
     try:
@@ -21,7 +11,6 @@
         return False
 
 class DecisionDiagramBackend:
-<<<<<<< HEAD
     def run(
         self,
         circuit: Any,
@@ -98,21 +87,5 @@
             data = res.data(circuit)
             if "statevector" in data:
                 return np.asarray(data["statevector"], dtype=np.complex128)
-=======
-    def run(self, circuit: Any) -> Optional[VectorDD]:
-        try:
-            import mqt.ddsim as ddsim  # type: ignore
-            from mqt.core import QuantumComputation  # type: ignore
-            from qiskit.qasm3 import dumps as qasm3_dumps
-        except Exception:
-            return None
-
-        try:
-            qasm = qasm3_dumps(circuit)
-            qc = QuantumComputation.from_qasm_str(qasm)
-            simulator = ddsim.CircuitSimulator(qc)
-            simulator.simulate(0)
-            return simulator.get_constructed_dd()
->>>>>>> ad06e16b
         except Exception:
             return None